--- conflicted
+++ resolved
@@ -2,10 +2,10 @@
 
 ;; Copyright 2024, Sararin
 ;; Created: 2024-09-15 Sun
-;; Version: 0.5.0
+;; Version: 0.7.0
 ;; Keywords: convenience
 ;; URL: http://github.com/sarcom-sar/denote-tree.el
-;; Package-Requires: ((emacs "27.1") (denote "3.1.0"))
+;; Package-Requires: ((emacs "29.1"))
 
 ;; This file is not part of GNU Emacs.
 
@@ -62,8 +62,7 @@
 
 (eval-when-compile
   (require 'denote)
-  (require 'compat)
-  (require 'wid-edit))
+  (require 'compat))
 
  
@@ -164,11 +163,7 @@
     (define-key map "f" #'denote-tree-child-node)
     (define-key map "b" #'denote-tree-parent-node)
     (define-key map "g" #'denote-tree-redraw)
-<<<<<<< HEAD
     (define-key map "e" #'denote-tree-edit-node)
-=======
-    (define-key map "e" #'denote-tree-enter-edit)
->>>>>>> ca5c83f4
     map)
   "Keymap for `denote-tree-mode'.")
 
@@ -289,22 +284,23 @@
   (or arg (setq arg 1))
   (denote-tree-next-node (- arg)))
 
-<<<<<<< HEAD
 (defun denote-tree-edit-node ()
-  "Edit node's front matter.
-What is editable is dependent on `denote-prompts'."
+  "Edit node's front matter.  What is editable is dependent on `denote-prompts'.
+If `denote-tree-edit-mode' is loaded, use it's UI."
   (interactive)
-  (let* ((identifier (get-text-property
-                      (next-single-property-change (line-beginning-position)
-                                                   'button-data)
-                      'button-data))
-         (buffer (denote-tree--edit-node (denote-get-path-by-id identifier))))
-    (save-excursion
-      (goto-char (point-min))
-      (while (text-property-search-forward 'button-data
-                                           identifier
-                                           t)
-        (denote-tree--redraw-node buffer (point))))))
+  (if (featurep 'denote-tree-edit)
+      (denote-tree-edit-mode)
+    (let* ((identifier (get-text-property
+                        (next-single-property-change (line-beginning-position)
+                                                     'button-data)
+                        'button-data))
+           (buffer (denote-tree--edit-node (denote-get-path-by-id identifier))))
+      (save-excursion
+        (goto-char (point-min))
+        (while (text-property-search-forward 'button-data
+                                             identifier
+                                             t)
+          (denote-tree--redraw-node buffer (point)))))))
 
  
@@ -332,14 +328,6 @@
                buffer
                denote-tree-include-from-front-matter))
       (add-text-properties pos (line-end-position) props))))
-=======
-(defun denote-tree-enter-edit ()
-  "Edit current note.
-If `denote-tree-edit-mode' is loaded, use that."
-  (interactive)
-  (when (featurep #'denote-tree-edit)
-    (denote-tree-edit-mode)))
->>>>>>> ca5c83f4
 
  
@@ -504,21 +492,6 @@
     (when filetype
       (with-current-buffer buffer
         (dolist (el keywords)
-<<<<<<< HEAD
-          (goto-char (point-min))
-          (when (cond
-                 ((eq el 'title)
-                  (re-search-forward (plist-get filetype :title-key-regexp)
-                                     nil t))
-                 ((eq el 'identifier)
-                  (re-search-forward denote-id-regexp
-                                     nil t)
-                  (backward-word-strictly))
-                 ((eq el 'keywords)
-                  (re-search-forward (plist-get filetype :keywords-key-regexp)
-                                     nil t))
-                 (t nil))
-=======
           (when-let ((key
                       (cond
                        ((eq el 'title)
@@ -534,17 +507,12 @@
                        (t nil))))
             (goto-char (point-min))
             (re-search-forward (plist-get filetype key))
->>>>>>> ca5c83f4
             (setq type el)
             (setq el (denote-trim-whitespace
                       (buffer-substring-no-properties (point)
                                                       (line-end-position)))))
           (when (stringp el)
-<<<<<<< HEAD
             (push (funcall denote-tree-node-colorize-function el type) lst)
-=======
-            (push (propertize el 'denote-tree--type type) lst)
->>>>>>> ca5c83f4
             (push " " lst)))))
     (apply #'concat (nreverse (cdr lst)))))
 
