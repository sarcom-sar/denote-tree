;;; denote-tree.el --- Visualize your notes as a tree -*- lexical-binding: t -*-

;; Copyright 2024, Sararin
;; Created: 2024-09-15 Sun
;; Version: 0.8.1
;; Keywords: convenience
;; URL: http://github.com/sarcom-sar/denote-tree.el
;; Package-Requires: ((emacs "28.1") (denote "3.0.1"))

;; This file is not part of GNU Emacs.

;; denote-tree is free software: you can redistribute it and/or modify it under
;; the terms of the GNU General Public License as published by the Free Software
;; Foundation, either version 3 of the License, or (at your option) any later
;; version.

;; denote-tree is distributed in the hope that it will be useful, but WITHOUT
;; ANY WARRANTY; without even the implied warranty of MERCHANTABILITY or FITNESS
;; FOR A PARTICULAR PURPOSE.  See the GNU General Public License for more
;; details.

;; You should have received a copy of the GNU General Public License along with
;; denote-tree.  If not, see <https://www.gnu.org/licenses/>.

;;; Commentary:

;; denote-tree visualizes your notes as a tree.  It starts from current buffer
;; or, if prompted, from any buffer and allows you to move within it with
;; standard GNU Emacs movement keys and enter notes as necessary.
;;
;; Visualization:
;;
;; '-* Lorem ipsum dolor sit amet, consectetuer adipiscing elit.
;;   +-* Phasellus at dui in ligula mollis ultricies.
;;   | '-* Nullam libero mauris, consequat quis, varius et, dictum id, arcu.
;;   |   '-* Nulla posuere.
;;   +-* Nunc aliquet, augue nec adipiscing interdum,
;;   | '-* Donec vitae dolor.
;;   '-* Proin quam nisl, tincidunt et, mattis eget, convallis nec, purus.
;;   | +-* Nam euismod tellus id erat.
;;   | '-* Donec pretium posuere tellus.
;;   |   '-* Nullam libero mauris, consequat quis, varius et, dictum id, arcu.
;;   +-* Vestibulum convallis, lorem a tempus semper.
;;   '-* Dui dui euismod elit, vitae placerat urna tortor vitae lacus.
;;
;; Parts of front matter to include are customizable via
;; `denote-tree-node-description'.  It is able to handle cyclical nodes and
;; provides a mechanism to move between those cyclical nodes (called
;; "teleportations") by default (customizable via
;; `denote-tree-preserve-teleports-p').  As a drawback, it is pretty stupid
;; and has to redraw entire thing from scratch, if anything changes.
;;
;; User can customize `denote-tree-node' and `denote-tree-circular-node' to
;; make them more visible.  With a bit of hacking it is also feasible to
;; implement colored node titles via `denote-tree-node-colorize-function'.
;;
;; For performance reasons `denote-tree-max-traversal-depth' can be reduced.
;;

;;; Code:

(require 'denote)
(require 'seq)
(require 'let-alist)
(require 'cl-lib)

(declare-function #'denote-tree-edit-mode "./denote-tree-edit.el")


;;;; Faces and Custom

(defgroup denote-tree-faces ()
  "Faces for `denote-tree'."
  :group 'faces)

(defface denote-tree-node '((t :inherit link))
  "Default face used for nodes."
  :group 'denote-tree-faces)

(defface denote-tree-circular-node '((t :inherit link-visited))
  "Default face used for circular nodes."
  :group 'denote-tree-faces)

(defgroup denote-tree ()
  "Visualise your notes as a tree."
  :group 'convenience)

(defcustom denote-tree-buffer-prefix "denote-tree"
  "Prefix of the buffer `denote-tree' will be built in.

Every `denote-tree' buffer has a unique name made from this prefix
and root node of it's tree."
  :group 'denote-tree
  :type 'string)

(defcustom denote-tree-node-colorize-function #'denote-tree--default-props
  "Add properties to information from the node according to type.

Function accepts two arguments STR and TYPE.  Choosen string from front-matter
is propertized according to type from `denote-tree-node-description'."
  :group 'denote-tree
  :type 'function)

(defcustom denote-tree-max-traversal-depth t
  "Maximum traversal depth of `denote-tree'.
If t traverse all the way, if num, traverse n nodes deep."
  :group 'denote-tree
  :type '(choice symbol natnum))

(defcustom denote-tree-node-description '(title)
  "Elements of front matter to include in node's description.

User can also extend denote's front matter by any arbitrary element, but they
have to add corresponding regex and file type to
`denote-tree-extend-filetype-with' for `denote-tree' to recognize it.  That
user variable also supports arbitrary strings.

Denote's default front matter elements:
- title
- identifier
- keywords
- signature
- date
- symbol
- string"
  :group 'denote-tree
  :type '(set (choice (const title)
                      (const identifier)
                      (const keywords)
                      (const signature)
                      (const date)
                      symbol
                      string)))

(defcustom denote-tree-preserve-teleports-p t
  "Teleport back when accessing cyclical node from it's child.
When nil, always move to \"real\" parent of a node."
  :group 'denote-tree
  :type 'boolean)

(defcustom denote-tree-fancy-edit nil
  "If t, use fancy editing with widgets (experimental).
If nil fall back to the thin `denote-rename-file' wrapper."
  :group 'denote-tree
  :type 'boolean)

(defcustom denote-tree-extend-filetype-with
  '((:identifier-key-regexp
     org "^#\\+identifier\\s-*:"
     markdown-yaml "^identifier\\s-*:"
     markdown-toml "^identifier\\s-*="
     text "^identifier\\s-*:")
    (:signature-key-regexp
     org "^#\\+signature\\s-*:"
     markdown-yaml "^signature\\s-*:"
     markdown-toml "^signature\\s-*="
     text "^signature\\s-*:")
    (:date-key-regexp
     org "^#\\+date\\s-*:"
     markdown-yaml "^date\\s-*:"
     markdown-toml "^date\\s-*="
     text "^date\\s-*:"))
  "Alist of keys where values are plists of filetype regex value.
User can extend it in format of (KEY TYPE VALUE)."
  :group 'denote-tree
  :type
  '(alist
    :key-type symbol
    :value-type (plist :key-type symbol :value-type string)))


;;;; Vars and consts

(defconst denote-tree-lower-knee "'-")
(defconst denote-tree-tee "+-")
(defconst denote-tree-space "  ")
(defconst denote-tree-pipe "| ")
(defconst denote-tree-node "* ")

(defvar denote-tree--visited-buffers '()
  "List of already created buffers.  Used for clean up.")

(defvar denote-tree--cyclic-buffers '()
  "List of buffers that are cyclic nodes.

`car' of the element of `denote-tree--cyclic-buffers' is denote ID
that appears cyclically over the buffer.  `cdr' of that variable is
set to the list of positions at which that denote ID is present.")

(defvar denote-tree--extended-filetype nil
  "Full filetype alist.")

(defvar-local denote-tree--teleport-stack '()
  "Stack of point positions denoting WHERE-TO jump FROM-WHERE.
FROM-WHERE is a positions of first child node.  WHERE-TO
is a point position of cyclical parent node.")

(defvar-local denote-tree--buffer-name ""
  "Actual name of the buffer with denote-tree's tree.")


;;;; Mode and interactive functions

(defvar denote-tree-mode-map
  (let ((map (make-sparse-keymap)))
    (keymap-set map "n" #'denote-tree-next-node)
    (keymap-set map "p" #'denote-tree-prev-node)
    (keymap-set map "f" #'denote-tree-child-node)
    (keymap-set map "b" #'denote-tree-parent-node)
    (keymap-set map "g" #'denote-tree-redraw)
    (keymap-set map "e" #'denote-tree-edit-node)
    map)
  "Keymap for `denote-tree-mode'.")

(define-derived-mode denote-tree-mode special-mode "denote-tree"
  "Major mode for output from \\[denote-tree].
Move point to one of the nodes in the buffer, then press a button to
open it.
\\{denote-tree-mode-map\}"
  :interactive nil)

;;;###autoload
(defun denote-tree (&optional buffer)
  "Draw hierarchy between denote files as a tree.

The function uses either the current buffer, if called interactively
or a BUFFER provided by the user."
  (interactive)
  (message "Building denote-tree buffer...")
  (unwind-protect
      (progn
        (setq denote-tree--extended-filetype
              (denote-tree--build-extended-filetype
               denote-file-types denote-tree-extend-filetype-with))
        (setq buffer
              (denote-retrieve-filename-identifier-with-error
               (or (and (bufferp buffer) (buffer-file-name buffer))
                   buffer
                   (buffer-file-name))))
        (denote-tree--open-link-maybe buffer)
        (setq denote-tree--buffer-name
              (concat "*" denote-tree-buffer-prefix " " buffer "*"))
        (let ((inhibit-read-only t))
          (with-current-buffer (get-buffer-create denote-tree--buffer-name)
            (erase-buffer)
            (denote-tree-mode)
            (denote-tree--draw-tree buffer)
            (setq denote-tree--buffer-name (buffer-name))))
        (pop-to-buffer denote-tree--buffer-name)
        (goto-char (1+ (length denote-tree-lower-knee))))
    (denote-tree--clean-up)))

(defun denote-tree-enter-node (&optional button)
  "Enter node at point in other window.
BUTTON is pased as node's ID."
  (interactive)
  (when button
    (find-file-other-window
     ;; no need to file-check, since if it's drawn
     ;; then it's good to show
     (denote-get-path-by-id button))))

(defun denote-tree-redraw (&optional arg)
  "Redraw some part of a tree.

Without \\[universal-argument], redraw the current node deepening it.
With \\[universal-argument] draw current node in a new window.
With \\[universal-argument] \\[universal-argument], redraw the entire tree."
  (interactive "P")
  (cond
   ((eq arg '(4))
    (denote-tree (denote-tree--get-prop 'button-data)))
   ((or (eq arg '(16)) (not (null arg)))
    (denote-tree (denote-tree--get-prop 'button-data 1)))
   (t
    (denote-tree--deepen-traversal))))

(defun denote-tree-child-node (&optional arg)
  "Move the point to the child of a node ARG times.
If ARG is negative move to the parent of a node ARG times.
If ARG is ommited, nil or zero, move once.  With \\[universal-argument]
reverse `denote-tree-preserve-teleports-p' one time.

If `denote-tree-preserve-teleports-p' is set to t, preserve
the parent node position for future backtracking."
  (interactive "P")
  (or arg (setq arg 1))
  (let ((preserve-teleport-p denote-tree-preserve-teleports-p)
        next-point curr-point)
    (cond
     ((listp arg)
      (setq preserve-teleport-p (not denote-tree-preserve-teleports-p))
      (setq arg 1))
     ((eq arg '-)
      (setq arg -1)))
    (if (< arg 0)
        (denote-tree-parent-node (- arg))
      (dotimes (_ arg next-point)
        (and (setq next-point (get-text-property (point) 'denote-tree--child))
             (setq curr-point
                   (next-single-property-change
                    (line-beginning-position) 'button-data))
             (goto-char next-point)
             preserve-teleport-p
             (> curr-point next-point)
             (push (list (set-marker (make-marker) curr-point) next-point)
                   denote-tree--teleport-stack))))))

(defun denote-tree-parent-node (&optional arg)
  "Move the point to the parent of a node ARG times.
If ARG is negative move to the child of a node ARG times.
If ARG is ommited, nil or zero, move once.

If `denote-tree-preserve-teleports-p' is set to t, teleport to
the parent the point came from."
  (interactive "p")
  (or arg (setq arg 1))
  (let (next-point canon-point current-teleport)
    (if (< arg 0)
        (denote-tree-child-node (- arg))
      (dotimes (_ arg next-point)
        (and (setq next-point (get-text-property (point) 'denote-tree--parent))
             (setq canon-point
                   (get-text-property next-point 'denote-tree--child))
             (goto-char next-point)
             (setq current-teleport (car denote-tree--teleport-stack))
             (equal canon-point (cadr current-teleport))
             (setq next-point (goto-char (car current-teleport)))
             (pop denote-tree--teleport-stack))))))

(defun denote-tree-next-node (&optional arg)
  "Move the point to the next sibling node ARG times.
If ARG is negative move to the prev sibling node ARG times.
If ARG is omitted, nil or zero, move once."
  (interactive "p")
  (or arg (setq arg 1))
  (let ((direction (if (<= arg 0) 'denote-tree--prev 'denote-tree--next))
        (arg (abs arg))
        next-point)
    (dotimes (_ arg next-point)
      (and (setq next-point (get-text-property (point) direction))
           (goto-char next-point)))))

(defun denote-tree-prev-node (&optional arg)
  "Move the point to the prev sibling node ARG times.
If ARG is negative move to the nextv sibling node ARG times.
If ARG is omitted, nil or zero, move once."
  (interactive "p")
  (or arg (setq arg 1))
  (denote-tree-next-node (- arg)))

(defun denote-tree-edit-node ()
  "Edit node's front matter.
What is editable is dependent on `denote-prompts'.  If `denote-tree-edit-mode'
is loaded and `denote-tree-fancy-edit' is set to t, use it's UI."
  (interactive)
  (if denote-tree-fancy-edit
      (progn
        (require 'denote-tree-edit)
        (denote-tree-edit-mode))
    (let* ((identifier (denote-tree--get-prop 'button-data))
           (buffer (denote-tree--edit-node (denote-get-path-by-id identifier))))
      (save-excursion
        (goto-char (point-min))
        ;; edit all occurences of that buffer
        (while (text-property-search-forward
                'button-data identifier t)
          (denote-tree--redraw-node buffer (point)))))))


;;;; Utilities for node editing

(defun denote-tree--edit-node (buffer)
  "Call `denote-rename-file' interactively to edit BUFFER.
Return current buffer object."
  (let ((denote-save-buffers t))
    (with-current-buffer (find-file-noselect buffer)
      (call-interactively #'denote-rename-file)
      (current-buffer))))

(defun denote-tree--redraw-node (buffer pos)
  "Redraw node based on BUFFER's front matter at POS.
Include only elements from `denote-tree-node-description'.

Preserve properties."
  (let ((inhibit-read-only t)
        (props (text-properties-at (line-beginning-position))))
    (save-excursion
      (goto-char pos)
      (delete-region pos (line-end-position))
      (insert (denote-tree--collect-keywords-as-string
               buffer denote-tree-node-description))
      (add-text-properties pos (line-end-position) props))))


;;;; Tree traversal

(defun denote-tree--draw-tree (buffer)
  "Draw and propertize a tree in current buffer starting with BUFFER."
  (denote-tree--walk-links buffer "" t denote-tree-max-traversal-depth)
  (delete-region (1- (point-max)) (point-max))
  (denote-tree--add-props-to-cycles))

(defun denote-tree--walk-links (buffer indent lastp depth)
  "Walk along the links starting from BUFFER.

Draw the current buffer as a node in `denote-tree--buffer-name'.  Set it's
properties.  Collect all the links and call `denote-tree--walk-links' on
them recursively.  If BUFFER was already visited do not iterate
over it.  If BUFFER doesn't have a file, skip over and return a
symbol \\='notvalid.

Argument INDENT - state of INDENT between traversals.
Argument LASTP  - is the node the last child of parent node?
Argument DEPTH  - maximum depth of the traversal."
  ;; draw node in buffer,
  ;; extract position of point at node
  ;; carry over the indent
  (if-let* ((buffer (denote-tree--open-link-maybe buffer)))
      (let ((links-in-buffer (denote-tree--collect-links buffer))
            (cyclical-node (assoc buffer denote-tree--cyclic-buffers #'string=))
            (depth (cond
                    ((symbolp depth) depth)
                    ((and (numberp depth) (< 0 (1- depth))) (1- depth))
                    ((and (numberp depth) (= 0 (1- depth))) nil)
                    (t t)))
            node-children pos)
        (seq-setq (pos indent) (denote-tree--draw-node buffer indent lastp))
        ;; traverse the buffer structure
        ;; if current buffer is in denote-tree--cyclic-buffers
        ;; do not go deeper, because you enter a cycle
        (cond
         (cyclical-node
          (setcdr cyclical-node (append (cdr cyclical-node) (list pos))))
         (t
          (dolist (el links-in-buffer)
            (when (get-buffer el)
              (add-to-list 'denote-tree--cyclic-buffers (list el)
                           nil
                           (lambda (a b) (string= (car a) (car b)))))
            (when depth
              (push (denote-tree--walk-links
                     el indent (string= el (car (last links-in-buffer))) depth)
                    node-children)))))
        ;; add props to current node and it's children
        (denote-tree--set-button pos buffer)
        (denote-tree--add-props-to-children
         (nreverse (seq-filter #'markerp node-children)) pos)
        pos)
    'notvalid))

(defun denote-tree--add-props-to-cycles ()
  "Add denote-tree--child prop to elements of `denote-tree--cyclic-buffers'.

Find first element with button-data set to the car of
`denote-tree--cyclic-buffers' (since DFS is in effect, the first found match
is guaranteed to be the most expanded one), then save it's position and set
that position as denote-tree--child of all the cyclic nodes."
  (dolist (node-id-and-pos denote-tree--cyclic-buffers)
    (goto-char (point-min))
    (text-property-search-forward 'button-data (car node-id-and-pos))
    (let* ((prop (get-text-property (point) 'denote-tree--child))
           (marker (set-marker (make-marker) prop)))
      (dolist (node-pos (cdr node-id-and-pos))
        (goto-char node-pos)
        (add-text-properties
         (line-beginning-position) (line-end-position)
         (list 'denote-tree--child marker))))))

(defun denote-tree--draw-node (node-name indent lastp)
  "Draw NODE-NAME according to INDENT in current buffer.

Insert the current line as follows INDENT `denote-tree-node' title of
the current denote note.  Face of `denote-tree-node' is either
`denote-tree-circular-node' if current NODE-NAME is a member of
`denote-tree--cyclic-buffers' or `denote-tree-node' if it's not.
Call `denote-tree-node-colorize-function' on title.

Return location of a point where the node starts and the current indent.
Argument LASTP is the current node last child of parent."
  (let ((circularp (assoc node-name denote-tree--cyclic-buffers))
        (keywords denote-tree-node-description)
        point-star-loc)
    (insert indent)
    (cond
     (lastp
      (setq indent (concat indent denote-tree-space))
      (insert denote-tree-lower-knee))
     (t
      (setq indent (concat indent denote-tree-pipe))
      (insert denote-tree-tee)))
    (setq point-star-loc (point-marker))
    (insert
     (propertize denote-tree-node
                 'face
                 (if circularp
                     'denote-tree-circular-node
                   'denote-tree-node))
     (denote-tree--collect-keywords-as-string node-name keywords) "\n")
    (list point-star-loc indent)))

(defun denote-tree--set-button (position buffer)
  "Add button to visit BUFFER at POSITION."
  (make-text-button position (+ position (length denote-tree-node))
                    'action #'denote-tree-enter-node
                    'button-data buffer))

(defun denote-tree--add-props-to-children (node-children parent)
  "Iterate over NODE-CHILDREN to set node's props.  Keep node's PARENT.

Every node contains props \\='denote-tree--next, \\='denote-tree--prev and
\\='denote-tree--parent which contain point's position to go to get to
previous/next sibling node or a parent."
  (when (and parent node-children)
    (save-excursion
      (goto-char parent)
      (add-text-properties
       (line-beginning-position) (line-end-position)
       (list
        'denote-tree--child (set-marker (make-marker) (car node-children))))))
  (let ((prev (car (last node-children)))
        (tail node-children))
    (dolist (el node-children)
      (setq tail (cdr tail))
      ;; if tail is null, then we are at last element,
      ;; fetch start of child nodes
      (let ((next (or (car tail) (car node-children))))
        (save-excursion
          (goto-char el)
          (add-text-properties
           (line-beginning-position) (line-end-position)
           (list
            'denote-tree--next (set-marker (make-marker) next)
            'denote-tree--prev (set-marker (make-marker) prev)
            'denote-tree--parent (set-marker (make-marker) parent)))))
      (setq prev el))))

(defun denote-tree--deepen-traversal ()
  "Retraverse current node under point.

Especially useful, if `denote-tree-max-traversal-depth' is set to very
low value."
  (let* ((inhibit-read-only t)
         ;; pos of current node
         (node-pos
          (next-single-property-change
           (line-beginning-position) 'button-data))
         (marker-alist (denote-tree--build-marker-alist node-pos))
         (id (denote-tree--get-prop 'button-data))
         (indent (buffer-substring-no-properties
                  (line-beginning-position)
                  (- (next-single-property-change
                      (line-beginning-position) 'button-data)
                     (length denote-tree-node))))
         (lastp (save-excursion
                  (goto-char (line-beginning-position))
                  (search-forward
                   denote-tree-lower-knee (line-end-position) t)))
         same-child-p)
    ;; zero the markers of siblings
    (setq same-child-p (denote-tree--set-markers
                        marker-alist nil node-pos same-child-p))
    ;; consider only this node
    (save-restriction
      (apply #'narrow-to-region (denote-tree--determine-node-bounds
                                 node-pos marker-alist))
      (goto-char (point-min))
      ;; nuke props and region
      (while (= (forward-line) 0)
        (mapc (lambda (x)
                (and (markerp x)
                     (set-marker x nil nil)))
              (text-properties-at (point))))
      (delete-region (point-min) (point-max))
      (unwind-protect
          (progn
            (denote-tree--walk-links
             id indent lastp denote-tree-max-traversal-depth)
            (denote-tree--add-props-to-cycles)
            (goto-char (point-max))
            (forward-line -1)
            (goto-char (line-end-position))
            (when (looking-at "\n")
              (delete-char 1)))
        (denote-tree--clean-up))
      (goto-char (point-min))
      ;; regenerate prev/next/parent props
      (let-alist marker-alist
        (add-text-properties (line-beginning-position)
                             (line-end-position)
                             (list
                              'denote-tree--prev (car .denote-tree--prev)
                              'denote-tree--next (car .denote-tree--next)
                              'denote-tree--parent (car .denote-tree--parent)))))
    ;; restore
    (denote-tree--set-markers marker-alist node-pos node-pos same-child-p)
    (goto-char node-pos)))

(defun denote-tree--determine-node-bounds (node-pos marker-alist)
  "Determine bounds of current node at NODE-POS.

NEXT-MARKER is initial position of next node. Return cons of node
start and node end.

If NEXT-MARKER doesn't exist, the situation is trivial.  If
NEXT-MARKER is further along the buffer than NODE-POS, then
just jump to it and return EoL of previous line.  If NODE-POS
and NEXT-MARKER are one and the same or NEXT-MARKER precedes the
NODE-POS, then we can have arbitrary \"deepness\", iterate until
you find parent node which next node is grater than node to be
redrawn.  If you ran out of nodes to check, you are at the top and the
last node is your target.  If nothing matches, signal an error."
  (let-alist marker-alist
    (list
     (line-beginning-position)
     (cond
      ((not (marker-position (car .denote-tree--next)))
       (point-max))
      ((< node-pos (car .denote-tree--next))
       (save-excursion
         (goto-char (car .denote-tree--next))
         (forward-line -1)
         (line-end-position)))
      ((>= node-pos (car .denote-tree--next))
       (save-excursion
         (goto-char (car .denote-tree--parent))
         (let (next)
           (while (and (setq next (get-text-property (point) 'denote-tree--next))
                       (> node-pos next))
             (goto-char (get-text-property (point) 'denote-tree--parent))))
         (if (> node-pos (or (get-text-property (point) 'denote-tree--next) 1))
             (point-max)
           (goto-char (get-text-property (point) 'denote-tree--next))
           (forward-line -1)
           (line-end-position))))
      (t (error "Denote tree buffer is malformed"))))))

(defun denote-tree--set-markers
    (marker-alist value &optional node-pos same-child-p)
  "Set markers in MARKER-ALIST to VALUE.

Optionally supply NODE-POS, if one of markers should point to it.
If it's not supplied set it's default value to VALUE."
  (or node-pos (setq node-pos value))
  (dolist (el marker-alist)
    (let* ((key (car el))
           (marker (cadr el))
           (prop (caddr el))
           (dad-marker (when (marker-position marker)
                         (get-text-property marker prop))))
      (cond
       ((and dad-marker
             (not (eq key 'denote-tree--parent)))
        (set-marker dad-marker value))
       ((and dad-marker
             (eq key 'denote-tree--parent)
             (or same-child-p
                 (= dad-marker node-pos)))
        (set-marker dad-marker value)
        (setq same-child-p t))
       (t nil))))
  same-child-p)

(defmacro denote-tree--build-marker-alist (pos)
  "Return alist of KEY MARKER NEXT-PROP at POS.

The alist is made out of identifier of a marker, the marker itself
and the opposite identifier.  It's used when referencing the node
under the marker in order to set it's opposite to the current node."
  `(list
    (list 'denote-tree--prev
          (copy-marker
           (get-text-property ,pos 'denote-tree--prev))
          'denote-tree--next)
    (list 'denote-tree--next
          (copy-marker
           (get-text-property ,pos 'denote-tree--next))
          'denote-tree--prev)
    (list 'denote-tree--parent
          (copy-marker
           (get-text-property ,pos 'denote-tree--parent))
          'denote-tree--child)))


;;;; Helpers for Links and Buffers

(defun denote-tree--collect-links (buffer)
  "Collect all denote style identifiers in BUFFER.
Return as a list sans BUFFER's own identifier."
  (let ((buffer-id
         (or (denote-retrieve-filename-identifier buffer)
             (denote-tree--collect-keywords-as-string buffer '(identifier))))
        found-ids)
    (with-current-buffer buffer
      (goto-char (point-min))
      (while (search-forward-regexp denote-id-regexp nil t)
        (push (concat (match-string-no-properties 1)
                      (match-string-no-properties 2))
              found-ids))
      (delete buffer-id (nreverse found-ids)))))

(defun denote-tree--build-extended-filetype (gen-from add-this)
  "Add keys and values from ADD-THIS to GEN-FROM alist."
  (let ((ext-filetype (copy-tree gen-from)))
    (dolist (type ext-filetype)
      (mapc
       (lambda (key)
         (unless (plist-member (cdr type) (car key))
           (setf (cdr type)
                 (plist-put
                  (cdr type) (car key) (plist-get (cdr key) (car type))))))
       add-this))
    ext-filetype))

(defun denote-tree--collect-keywords (buffer keywords)
  "Return denote propertized KEYWORDS from BUFFER."
  (when-let* ((filetype (denote-tree--find-filetype buffer))
              (regexps (denote-tree--get-regexps (cdr filetype))))
    (with-current-buffer buffer
      (mapcar (lambda (el)
                (denote-tree--collect-keywords-helper el regexps filetype))
              keywords))))

(defun denote-tree--collect-keywords-helper (el regexps filetype)
  "Turn EL into cons according to REGEXPS and FILETYPE"
  (goto-char (point-min))
  (cond
   ;; if it's a string, just push it
   ((stringp el)
    (cons 'str el))
   ;; if it's in regexps, covert to str and push
   ((re-search-forward (plist-get
                        (cdr filetype)
                        (seq-find
                         (lambda (reg)
                           (denote-tree--extract-and-compare-symbols reg el))
                         regexps))
                       nil t)
    (cons el
          (funcall denote-tree-node-colorize-function
                   (denote-trim-whitespace
                    (buffer-substring-no-properties (point) (line-end-position)))
                   el)))
   ;; symbol with no associated str
   ((symbolp el)
    (list el))))

(defun denote-tree--get-regexps (plist)
  "Return list of all symbols ending in -regexp in PLIST."
  (let (lst)
    (dolist (el plist lst)
      (and (symbolp el)
           (string-suffix-p
            "-regexp" (symbol-name el))
           (stringp (plist-get plist el))
           (push el lst)))))

(defun denote-tree--extract-and-compare-symbols
    (symbol element &optional extractor-regexp)
  "Apply EXTRACTOR-REGEXP to SYMBOL and compare with ELEMENT.

EXTRACTOR-REGEXP should capture one group, which will be transformed
into shortened form.  If EXTRACTOR-REGEXP is nil, then the default value
mangles the SYMBOL like so,

:key-value-regexp      -> key
:foo-bar-regexp        -> foo
:identifier-val-regexp -> identifier"
  (setq extractor-regexp (or extractor-regexp ":\\(.+?\\)-\\(?:.*?\\)regexp"))
  (and (eq (intern
            (replace-regexp-in-string
             extractor-regexp "\\1" (symbol-name symbol)))
           element)
       symbol))

(defun denote-tree--collect-keywords-as-string (buffer keywords)
  "Return KEYWORDS as a joint string from BUFFER."
  (string-join (seq-filter
                #'identity
                (mapcar #'cdr (denote-tree--collect-keywords buffer keywords)))
               " "))

(defun denote-tree--find-filetype (buffer)
  "Guess the filetype in BUFFER and return it as a symbol.

`denote-tree--find-filetype' works refering only to a buffer by finding any
regex from `denote-tree--extended-filetype' that matches in the front matter.
This can be potentially expensive (worst case scenario is not finding
a match), but guaranteed to work as long the user set the front-matter."
  (with-current-buffer buffer
    (goto-char (point-min))
    (let ((filetype
           (seq-find
            (lambda (type)
              (let ((types-plist type))
                (seq-find
                 (lambda (el)
                   (save-excursion
                     (re-search-forward (plist-get (cdr types-plist) el)
                                        nil t)))
                 (denote-tree--get-regexps (cdr types-plist)))))
            denote-tree--extended-filetype)))
      (unless filetype
        (warn "%s not a denote-style buffer" buffer))
      filetype)))

(defun denote-tree--open-link-maybe (element)
  "Return ELEMENT buffer, create if necessary.
Add ELEMENT to `denote-tree--visited-buffers' to delete it after
`denote-tree' initialization."
  (unless (get-buffer element)
    (if-let* ((file-path (denote-get-path-by-id element)))
        (with-current-buffer (get-buffer-create element)
          (insert-file-contents file-path)
          (add-to-list 'denote-tree--visited-buffers element))
      (warn "%s was not found" element)
      (setq element nil)))
  element)


;;;; Helper functions

(defun denote-tree--clean-up ()
  "Clean up buffers created during the tree walk."
  (dolist (el denote-tree--visited-buffers)
    ;; silence all kill-buffer errors
    (condition-case nil
        (kill-buffer el)
      (error nil)))
  (setq denote-tree--visited-buffers nil)
  (setq denote-tree--cyclic-buffers nil))

(defun denote-tree--default-props (str type)
  "Default function returning STR of TYPE with properties.
One props returned has to be denote-tree--type."
  (propertize str 'denote-tree--type type))

(defun denote-tree--get-prop (prop &optional at-pos)
  "Get PROP at current line or starting from AT-POS.
Return nil if prop not found.

This function will move the point, if AT-POS is a position."
  (and at-pos (goto-char at-pos))
  (condition-case nil
      (get-text-property
       (next-single-property-change
<<<<<<< HEAD
        (line-beginning-position) prop)
=======
        (line-beginning-position) prop nil (line-end-position))
>>>>>>> 9c4080ad
       prop)
    (error nil)))

(provide 'denote-tree)
;;; denote-tree.el ends here<|MERGE_RESOLUTION|>--- conflicted
+++ resolved
@@ -2,7 +2,7 @@
 
 ;; Copyright 2024, Sararin
 ;; Created: 2024-09-15 Sun
-;; Version: 0.8.1
+;; Version: 0.8.5
 ;; Keywords: convenience
 ;; URL: http://github.com/sarcom-sar/denote-tree.el
 ;; Package-Requires: ((emacs "28.1") (denote "3.0.1"))
@@ -851,11 +851,7 @@
   (condition-case nil
       (get-text-property
        (next-single-property-change
-<<<<<<< HEAD
-        (line-beginning-position) prop)
-=======
         (line-beginning-position) prop nil (line-end-position))
->>>>>>> 9c4080ad
        prop)
     (error nil)))
 
